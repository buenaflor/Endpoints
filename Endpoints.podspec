--- conflicted
+++ resolved
@@ -1,32 +1,14 @@
 Pod::Spec.new do |s|
   s.name = "Endpoints"
-<<<<<<< HEAD
-  s.version = "0.2"
-=======
   s.version = "1.0"
->>>>>>> 818283ce
   s.license = { :type => "MIT", :file => "LICENSE" }
   s.summary = "Endpoints"
   s.homepage = "https://www.tailored-apps.com"
   s.author = { "Peter Weishapl" => "pw@tailored-apps.com" }
-<<<<<<< HEAD
   s.source = {
       :git => 'git@gitlab.tailored-apps.com:ios/endpoints.git',
       :tag => s.version
   }
-
-  s.ios.deployment_target = '8.0'
-  s.tvos.deployment_target = '9.0'
-
-  s.subspec 'Core' do |sp|
-    sp.source_files = 'Endpoints/*.swift'
-    sp.pod_target_xcconfig = {
-  		'OTHER_SWIFT_FLAGS[config=Debug]' => '-DDEBUG'
-	}
-  end
-=======
-  s.source = { :git => "https://gitlab.tailored-apps.com/ios/endpoints.git", :tag => "1.0" }
->>>>>>> 818283ce
 
   s.ios.deployment_target = "8.0"
   s.watchos.deployment_target = "2.0"
